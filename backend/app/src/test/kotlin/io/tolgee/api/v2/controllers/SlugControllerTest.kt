package io.tolgee.api.v2.controllers

import io.tolgee.dtos.request.GenerateSlugDto
import io.tolgee.fixtures.andAssertThatJson
import io.tolgee.fixtures.andIsOk
import io.tolgee.model.Organization
import io.tolgee.model.Project
import io.tolgee.testing.AuthorizedControllerTest
import org.junit.jupiter.api.Test

class SlugControllerTest : AuthorizedControllerTest() {

  @Test
  fun testValidateOrganizationSlug() {
    performAuthGet("/v2/slug/validate-organization/hello-1").andIsOk.andAssertThatJson {
      isEqualTo(true)
    }
    organizationRepository.save(
      Organization(
        name = "aaa",
        slug = "hello-1"
      )
    )
    performAuthGet("/v2/slug/validate-organization/hello-1").andIsOk.andAssertThatJson {
      isEqualTo(false)
    }
  }

  @Test
<<<<<<< HEAD
  fun testValidateProjectSlug() {
    performAuthGet("/v2/slug/validate-project/hello-1").andIsOk.andAssertThatJson.isEqualTo(true)
=======
  fun testValidateRepositorySlug() {
    performAuthGet("/v2/slug/validate-project/hello-1").andIsOk.andAssertThatJson {
      isEqualTo(true)
    }
>>>>>>> dabcde22
    projectRepository.save(
      Project(
        name = "aaa",
        slug = "hello-1"
      ).also { it.organizationOwner = dbPopulator.createBase("proj").organization }
    )
    performAuthGet("/v2/slug/validate-project/hello-1").andIsOk.andAssertThatJson {
      isEqualTo(false)
    }
  }

  @Test
  fun testGenerateOrganizationSlug() {
    performAuthPost("/v2/slug/generate-organization", GenerateSlugDto("Hello world"))
      .andIsOk.andAssertThatJson {
        isEqualTo("hello-world")
      }

    organizationRepository.save(
      Organization(
        name = "aaa",
        slug = "hello-world"
      )
    )

    performAuthPost("/v2/slug/generate-organization", GenerateSlugDto("Hello world"))
      .andIsOk.andAssertThatJson {
        isEqualTo("hello-world1")
      }
  }

  @Test
  fun testGenerateOrganizationSlugSameOld() {
    organizationRepository.save(
      Organization(
        name = "aaa",
        slug = "hello-world"
      )
    )

    performAuthPost("/v2/slug/generate-organization", GenerateSlugDto("Hello world", "hello-world"))
      .andIsOk.andAssertThatJson {
        isEqualTo("hello-world")
      }
  }

  @Test
  fun testGenerateRepositorySlug() {
    projectRepository.save(
      Project(
        name = "aaa",
        slug = "hello-world"
      ).also { it.organizationOwner = dbPopulator.createBase("proj").organization }
    )
    performAuthPost("/v2/slug/generate-project", GenerateSlugDto("Hello world"))
      .andIsOk.andAssertThatJson {
        isEqualTo("hello-world1")
      }
  }
}<|MERGE_RESOLUTION|>--- conflicted
+++ resolved
@@ -27,15 +27,10 @@
   }
 
   @Test
-<<<<<<< HEAD
-  fun testValidateProjectSlug() {
-    performAuthGet("/v2/slug/validate-project/hello-1").andIsOk.andAssertThatJson.isEqualTo(true)
-=======
   fun testValidateRepositorySlug() {
     performAuthGet("/v2/slug/validate-project/hello-1").andIsOk.andAssertThatJson {
       isEqualTo(true)
     }
->>>>>>> dabcde22
     projectRepository.save(
       Project(
         name = "aaa",
