import * as Yup from 'yup';
import {container} from "tsyringe";
import {SignUpService} from "../service/signUpService";
import React from "react";
import {T} from "@tolgee/react";

Yup.setLocale({
    // use constant translation keys for messages without values
    mixed: {
        default: 'field_invalid',
        required: ({path}) => {
            return <T>{"Validation - required field"}</T>
        },
    },
    string: {
        email: () => <T>Validation - email is not valid</T>,
        min: ({min}) => <T parameters={{min: min.toString()}}>Field should have at least n chars</T>,
        max: ({max}) => <T parameters={{max: max.toString()}}>Field should have maximum of n chars</T>,
    },
});

export class Validation {

    static readonly USER_PASSWORD = Yup.string().min(8).max(100).required();

    static readonly USER_PASSWORD_WITH_REPEAT_NAKED = {
        password: Validation.USER_PASSWORD,
        passwordRepeat: Yup.string().oneOf([Yup.ref('password'), null], 'Passwords must match').required()
    };

    static readonly USER_PASSWORD_WITH_REPEAT = Yup.object().shape(Validation.USER_PASSWORD_WITH_REPEAT_NAKED);

    static readonly RESET_PASSWORD_REQUEST = Yup.object().shape({
        email: Yup.string().email().required()
    });

    private static readonly createEmailValidation = (): (v) => Promise<boolean> => {
<<<<<<< HEAD
        let timer = null;
        const signUpServiceImpl = container.resolve(SignUpService);
        let lastValue = undefined;
        let lastResult = undefined;
=======
        let timer: any = undefined;
        const signUpServiceImpl = container.resolve(signUpService);
        let lastValue = undefined as any;
        let lastResult = undefined as any;
>>>>>>> 46cc1d9d
        return (v) => {
            clearTimeout(timer);
            return new Promise((resolve) => {
                timer = setTimeout(
                    () => {
                        if (lastValue == v) {
                            resolve(lastResult);
                            return;
                        }
                        lastResult = v && Yup.string().email().validateSync(v) && signUpServiceImpl.validateEmail(v);
                        resolve(lastResult);
                        lastValue = v;
                    },
                    500,
                );
            });
        }
    };

    static readonly SIGN_UP = Yup.object().shape({
        ...Validation.USER_PASSWORD_WITH_REPEAT_NAKED,
        name: Yup.string().required(),
        email: Yup.string().email().required()
            .test('checkEmailUnique', 'User with this e-mail already exists.', Validation.createEmailValidation())
    });

    static readonly USER_SETTINGS = Yup.object().shape({
            password: Yup.string().min(8).max(100),
            passwordRepeat: Yup.string().notRequired().oneOf([Yup.ref('password'), null], 'Passwords must match'),
            name: Yup.string().required(),
            email: Yup.string().email().required()
        }
    );


    static readonly API_KEY_SCOPES = Yup.mixed().test(
        "is-set",
        'Set at least one scope',
        v => !!(v as Set<string>).size
    );

    static readonly EDIT_API_KEY = Yup.object().shape({
        scopes: Validation.API_KEY_SCOPES
    });

    static readonly CREATE_API_KEY = Yup.object().shape({
        repositoryId: Yup.number().required(),
        scopes: Yup.mixed().test(
            "is-set",
            'Set at least one scope',
            v => !!(v as Set<string>).size
        )
    });

    static readonly TRANSLATION_KEY = Yup.string().required();

    static readonly TRANSLATION_TRANSLATION = Yup.string();

    static readonly LANGUAGE_NAME = Yup.string().required().max(100);

    static readonly LANGUAGE_ABBREVIATION = Yup.string().required().max(20);

    static readonly LANGUAGE = Yup.object().shape(
        {
            name: Validation.LANGUAGE_NAME,
            abbreviation: Validation.LANGUAGE_ABBREVIATION
        });

    static readonly KEY_TRANSLATION_CREATION = (langs: string[]) => {
        let translationValidation = langs.reduce((validation, lang) =>
            ({...validation, ["translations." + lang]: Validation.TRANSLATION_TRANSLATION}), {});
        return Yup.object().shape({key: Validation.TRANSLATION_KEY, ...translationValidation});
    };

    static readonly REPOSITORY_CREATION = Yup.object().shape(
        {
            name: Yup.string().required().min(3).max(500),
            languages: Yup.array().required().of(Yup.object().shape({
                name: Validation.LANGUAGE_NAME.label("name").required(),
                abbreviation: Validation.LANGUAGE_ABBREVIATION.label("name").required()
            }))
        });


}<|MERGE_RESOLUTION|>--- conflicted
+++ resolved
@@ -35,17 +35,10 @@
     });
 
     private static readonly createEmailValidation = (): (v) => Promise<boolean> => {
-<<<<<<< HEAD
-        let timer = null;
+        let timer: any = undefined;
         const signUpServiceImpl = container.resolve(SignUpService);
-        let lastValue = undefined;
-        let lastResult = undefined;
-=======
-        let timer: any = undefined;
-        const signUpServiceImpl = container.resolve(signUpService);
         let lastValue = undefined as any;
         let lastResult = undefined as any;
->>>>>>> 46cc1d9d
         return (v) => {
             clearTimeout(timer);
             return new Promise((resolve) => {
