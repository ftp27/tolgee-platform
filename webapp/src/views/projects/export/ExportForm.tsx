--- conflicted
+++ resolved
@@ -14,11 +14,8 @@
 import { LanguageSelector } from './LanguageSelector';
 import { FORMATS, FormatSelector } from './FormatSelector';
 import { useUrlSearchState } from 'tg.hooks/useUrlSearchState';
-<<<<<<< HEAD
 import { NsSelector } from './NsSelector';
-=======
 import { NestedSelector } from './NestedSelector';
->>>>>>> 7c52eede
 
 const messaging = container.resolve(MessageService);
 
@@ -44,17 +41,10 @@
   gap: ${({ theme }) => theme.spacing(3)};
   grid-template-columns: 1fr 1fr;
   grid-template-areas:
-<<<<<<< HEAD
-    'states states'
-    'langs  format'
-    'ns     ns    '
-    '.      submit';
-
-=======
     'states  states'
     'langs   format'
+    'ns      ns    '
     'options submit';
->>>>>>> 7c52eede
   & .states {
     grid-area: states;
   }
@@ -94,7 +84,6 @@
     query: { size: 1000 },
   });
 
-<<<<<<< HEAD
   const namespacesLoadable = useApiQuery({
     url: '/v2/projects/{projectId}/used-namespaces',
     method: 'get',
@@ -104,10 +93,7 @@
     },
   });
 
-  const t = useTranslate();
-=======
   const { t } = useTranslate();
->>>>>>> 7c52eede
 
   const allNamespaces = useMemo(
     () =>
@@ -154,11 +140,8 @@
           : EXPORT_DEFAULT_STATES) as StateType[],
         languages: (languages?.length ? languages : allLangs) as string[],
         format: (format || EXPORT_DEFAULT_FORMAT) as typeof FORMATS[number],
-<<<<<<< HEAD
         namespaces: allNamespaces || [],
-=======
         nested: nested === 'true',
->>>>>>> 7c52eede
       }}
       validate={(values) => {
         const errors: FormikErrors<typeof values> = {};
@@ -189,17 +172,10 @@
                 format: values.format,
                 filterState: values.states,
                 languages: values.languages,
-<<<<<<< HEAD
-                structureDelimiter: '.',
+                structureDelimiter: values.nested ? '.' : '',
                 filterNamespace: values.namespaces,
                 zip:
                   values.languages.length > 1 || values.namespaces.length > 1,
-=======
-                splitByScope: values.nested ? true : false,
-                splitByScopeDelimiter: values.nested ? '.' : '',
-                splitByScopeDepth: 0,
-                zip: values.languages.length > 1,
->>>>>>> 7c52eede
               },
             },
           },
@@ -235,13 +211,10 @@
             languages={languagesLoadable.data?._embedded?.languages}
           />
           <FormatSelector className="format" />
-<<<<<<< HEAD
-          <NsSelector className="ns" namespaces={allNamespaces} />
-=======
           <StyledOptions className="options">
             <NestedSelector />
           </StyledOptions>
->>>>>>> 7c52eede
+          <NsSelector className="ns" namespaces={allNamespaces} />
           <div className="submit">
             <LoadingButton
               data-cy="export-submit-button"
