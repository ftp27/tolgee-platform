--- conflicted
+++ resolved
@@ -44,16 +44,10 @@
 import io.tolgee.security.project_auth.AccessWithProjectPermission
 import io.tolgee.security.project_auth.ProjectHolder
 import io.tolgee.service.LanguageService
-<<<<<<< HEAD
 import io.tolgee.service.key.KeyService
 import io.tolgee.service.key.ScreenshotService
 import io.tolgee.service.query_builders.CursorUtil
 import io.tolgee.service.security.SecurityService
-=======
-import io.tolgee.service.ScreenshotService
-import io.tolgee.service.SecurityService
-import io.tolgee.service.query_builders.CursorUtil
->>>>>>> 7c52eede
 import io.tolgee.service.translation.TranslationService
 import org.springdoc.api.annotations.ParameterObject
 import org.springframework.data.domain.PageRequest
@@ -74,7 +68,6 @@
 import org.springframework.web.bind.annotation.RequestParam
 import org.springframework.web.bind.annotation.RestController
 import org.springframework.web.context.request.WebRequest
-import java.util.*
 import java.util.concurrent.TimeUnit
 import javax.validation.Valid
 
@@ -129,11 +122,8 @@
   )
   fun getAllTranslations(
     @PathVariable("languages") languages: Set<String>,
-<<<<<<< HEAD
     @Parameter(description = "Namespace to return")
     ns: String? = "",
-=======
->>>>>>> 7c52eede
     @Parameter(
       description = """Delimiter to structure response content. 
 
@@ -154,10 +144,7 @@
 
     val response = translationService.getTranslations(
       languageTags = languages,
-<<<<<<< HEAD
       namespace = ns,
-=======
->>>>>>> 7c52eede
       projectId = projectHolder.project.id,
       structureDelimiter = request.getStructureDelimiter()
     )
