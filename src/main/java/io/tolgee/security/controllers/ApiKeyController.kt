--- conflicted
+++ resolved
@@ -42,14 +42,9 @@
     }
 
     @PostMapping(path = [""])
-<<<<<<< HEAD
-    fun create(@RequestBody @Valid createApiKeyDTO:  CreateApiKeyDTO?): ApiKeyDTO {
-        val repository = repositoryService.get(createApiKeyDTO!!.repositoryId).orElseThrow { NotFoundException(Message.REPOSITORY_NOT_FOUND) }
-=======
     @Operation(summary = "Creates new API key with provided scopes")
     fun create(@RequestBody @Valid createApiKeyDTO: CreateApiKeyDTO?): ApiKeyDTO {
-        val repository = repositoryService.getById(createApiKeyDTO!!.repositoryId).orElseThrow { NotFoundException(Message.REPOSITORY_NOT_FOUND) }
->>>>>>> cfb092de
+        val repository = repositoryService.get(createApiKeyDTO!!.repositoryId).orElseThrow { NotFoundException(Message.REPOSITORY_NOT_FOUND) }
         securityService.checkApiKeyScopes(createApiKeyDTO.scopes, repository)
         return apiKeyService.createApiKey(authenticationFacade.userAccount, createApiKeyDTO.scopes, repository)
     }
