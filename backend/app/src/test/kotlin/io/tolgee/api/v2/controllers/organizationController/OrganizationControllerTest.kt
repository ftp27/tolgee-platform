package io.tolgee.api.v2.controllers.organizationController

import io.tolgee.constants.Message
import io.tolgee.development.testDataBuilder.data.OrganizationTestData
import io.tolgee.dtos.request.organization.SetOrganizationRoleDto
import io.tolgee.fixtures.andAssertError
import io.tolgee.fixtures.andAssertThatJson
import io.tolgee.fixtures.andHasErrorMessage
import io.tolgee.fixtures.andIsBadRequest
import io.tolgee.fixtures.andIsCreated
import io.tolgee.fixtures.andIsForbidden
import io.tolgee.fixtures.andIsOk
import io.tolgee.fixtures.andPrettyPrint
import io.tolgee.fixtures.node
import io.tolgee.model.Organization
import io.tolgee.model.Permission
import io.tolgee.model.enums.OrganizationRoleType
import io.tolgee.testing.assertions.Assertions.assertThat
import org.junit.jupiter.api.Test
import org.springframework.boot.test.autoconfigure.web.servlet.AutoConfigureMockMvc
import org.springframework.boot.test.context.SpringBootTest
import org.springframework.transaction.annotation.Transactional

@SpringBootTest
@AutoConfigureMockMvc
<<<<<<< HEAD
class OrganizationControllerTest : BaseOrganizationControllerTest() {
  @Test
  fun testGetAll() {
    val users = dbPopulator.createUsersAndOrganizations()
    loginAsUser(users[1].name)
=======
class OrganizationControllerTest : AuthorizedControllerTest() {

  lateinit var dummyDto: OrganizationDto
  lateinit var dummyDto2: OrganizationDto

  @BeforeEach
  fun setup() {
    resetDto()
    this.userAccount = userAccountService.findOptional(username = userAccount!!.username).get()
  }
>>>>>>> dabcde22

    performAuthGet("/api/organizations?size=100")
      .andPrettyPrint.andAssertThatJson {
        node("_embedded.organizations") {
          isArray.hasSize(6)
          node("[0].name").isEqualTo("user-2's organization 1")
          node("[0].basePermissions").isEqualTo("VIEW")
          node("[0].currentUserRole").isEqualTo("OWNER")
        }
      }
  }

  @Test
  fun `get all returns also organizations with project with direct permission`() {
    val testData = OrganizationTestData()
    testDataService.saveTestData(testData.root)

    userAccount = testData.franta

    performAuthGet("/api/organizations?size=100")
<<<<<<< HEAD
      .andPrettyPrint.andAssertThatJson.let {
        it.node("_embedded.organizations").let {
          it.isArray.hasSize(1)
        }
      }
  }

  @Test
  fun `returns all project in organization without checking for permissions`() {
    val testData = OrganizationTestData()

    testDataService.saveTestData(testData.root)
    userAccount = testData.franta
    val organization = testData.root.data.organizations.map { it.self }
      .filter { it.name == "test_username" }
      .single()

    performAuthGet("/v2/organizations/${organization.slug}/projects?size=100")
      .andPrettyPrint.andAssertThatJson.let {
        it.node("_embedded.projects").let {
          it.isArray.hasSize(1)
=======
      .andPrettyPrint.andAssertThatJson {
        node("_embedded.organizations") {
          isArray.hasSize(6)
          node("[0].name").isEqualTo("user 2's organization 1")
          node("[0].basePermissions").isEqualTo("VIEW")
          node("[0].currentUserRole").isEqualTo("OWNER")
>>>>>>> dabcde22
        }
      }
  }

  @Test
  fun testGetAllFilterOwned() {
    val users = dbPopulator.createUsersAndOrganizations()

    loginAsUser(users[1].name)

    performAuthGet("/api/organizations?size=100&filterCurrentUserOwner=true")
<<<<<<< HEAD
      .andPrettyPrint.andAssertThatJson.let {
        it.node("_embedded.organizations").let {
          it.isArray.hasSize(1)
          it.node("[0].name").isEqualTo("user-2's organization 1")
          it.node("[0].basePermissions").isEqualTo("VIEW")
          it.node("[0].currentUserRole").isEqualTo("OWNER")
=======
      .andPrettyPrint.andAssertThatJson {
        node("_embedded.organizations") {
          isArray.hasSize(1)
          node("[0].name").isEqualTo("user 2's organization 1")
          node("[0].basePermissions").isEqualTo("VIEW")
          node("[0].currentUserRole").isEqualTo("OWNER")
>>>>>>> dabcde22
        }
      }
  }

  @Test
  fun testGetAllSort() {
    val users = dbPopulator.createUsersAndOrganizations()

    loginAsUser(users[1].name)

    performAuthGet("/api/organizations?size=100&sort=basePermissions,desc&sort=name,desc")
      .andPrettyPrint
<<<<<<< HEAD
      .andAssertThatJson
      .node("_embedded.organizations").node("[0].name").isEqualTo("user-4's organization 3")
=======
      .andAssertThatJson {
        node("_embedded.organizations").node("[0].name").isEqualTo("user 4's organization 3")
      }
>>>>>>> dabcde22
  }

  @Test
  fun testGetAllUsers() {
    val users = dbPopulator.createUsersAndOrganizations()
    loginAsUser(users[0].username)
    val organizationId = users[1].organizationRoles[0].organization!!.id
    performAuthGet("/v2/organizations/$organizationId/users").andIsOk
      .also { println(it.andReturn().response.contentAsString) }
      .andAssertThatJson {
        node("_embedded.usersInOrganization") {
          isArray.hasSize(2)
          node("[0].organizationRole").isEqualTo("MEMBER")
          node("[1].organizationRole").isEqualTo("OWNER")
        }
      }
  }

  @Test
  fun testGetOneWithUrl() {
    this.organizationService.create(dummyDto, userAccount!!).let {
      performAuthGet("/v2/organizations/${it.slug}").andIsOk.andAssertThatJson {
        node("name").isEqualTo(dummyDto.name)
        node("description").isEqualTo(dummyDto.description)
      }
    }
  }

  @Test
  fun `returns one only with project base permission`() {
    val testData = OrganizationTestData()
    testDataService.saveTestData(testData.root)
    val organization = testData.userAccountBuilder.defaultOrganizationBuilder.self
    userAccount = testData.pepa
    performAuthGet("/v2/organizations/${organization.id}").andIsOk
  }

  @Test
  fun `doesn't return without permission`() {
    val testData = OrganizationTestData()
    testDataService.saveTestData(testData.root)
    val organization = testData.jirinaOrg
    userAccount = testData.pepa
    performAuthGet("/v2/organizations/${organization.id}").andIsForbidden
  }

  @Test
  fun testGetOneWithId() {
    this.organizationService.create(dummyDto, userAccount!!).let { organization ->
      performAuthGet("/v2/organizations/${organization.id}").andIsOk.andAssertThatJson {
        node("name").isEqualTo(dummyDto.name)
        node("id").isEqualTo(organization.id)
        node("description").isEqualTo(dummyDto.description)
        node("basePermissions").isEqualTo(dummyDto.basePermissions.name)
        node("slug").isEqualTo(dummyDto.slug)
      }
    }
  }

  @Test
  fun testGetOnePermissions() {
    this.organizationService.create(dummyDto, userAccount!!).let {
      performAuthGet("/v2/organizations/${it.id}").andIsOk.andAssertThatJson {
        node("name").isEqualTo(dummyDto.name)
        node("description").isEqualTo(dummyDto.description)
      }
    }
  }

  @Test
  fun testGetAllUsersNotPermitted() {
    val users = dbPopulator.createUsersAndOrganizations()
    val organizationId = users[1].organizationRoles[0].organization!!.id
    performAuthGet("/v2/organizations/$organizationId/users").andIsForbidden
  }

  @Test
  fun testCreate() {
    performAuthPost(
      "/v2/organizations",
      dummyDto
    ).andIsCreated.andPrettyPrint.andAssertThatJson {
      node("name").isEqualTo("Test org")
      node("slug").isEqualTo("test-org")
      node("_links.self.href").isEqualTo("http://localhost/v2/organizations/test-org")
      node("id").isNumber.satisfies {
        organizationService.find(it.toLong()) is Organization
      }
    }
  }

  @Test
  fun testCreateSlugValidation() {
    this.organizationService.create(dummyDto2.also { it.slug = "hello-1" }, userAccount!!)

    performAuthPost(
      "/v2/organizations",
      dummyDto.also { it.slug = "hello-1" }
    ).andIsBadRequest.andAssertError.isCustomValidation.hasMessage("address_part_not_unique")
  }

  @Test
  fun testCreateNotAllowed() {
    this.tolgeeProperties.authentication.userCanCreateOrganizations = false
    performAuthPost(
      "/v2/organizations",
      dummyDto
    ).andIsForbidden
    this.tolgeeProperties.authentication.userCanCreateOrganizations = true
  }

  @Test
  fun testCreateValidation() {
    performAuthPost(
      "/v2/organizations",
      dummyDto.also { it.slug = "" }
    ).andIsBadRequest.let {
      assertThat(it.andReturn()).error().isStandardValidation.onField("slug")
    }
    performAuthPost(
      "/v2/organizations",
      dummyDto.also { it.name = "" }
    ).andIsBadRequest.let {
      assertThat(it.andReturn()).error().isStandardValidation.onField("name")
    }

    performAuthPost(
      "/v2/organizations",
      dummyDto.also { it.slug = "sahsaldlasfhl " }
    ).andIsBadRequest.let {
      assertThat(it.andReturn()).error().isStandardValidation.onField("slug")
    }

    performAuthPost(
      "/v2/organizations",
      dummyDto.also { it.slug = "a" }
    ).andIsBadRequest.let {
      assertThat(it.andReturn()).error().isStandardValidation.onField("slug")
    }
  }

  @Test
  fun testCreateGeneratesSlug() {
    performAuthPost(
      "/v2/organizations",
      dummyDto.also { it.slug = null }
    ).andIsCreated.andAssertThatJson { node("slug").isEqualTo("test-org") }
  }

  @Test
  fun testEdit() {
    this.organizationService.create(dummyDto, userAccount!!).let {
      performAuthPut(
        "/v2/organizations/${it.id}",
        dummyDto.also { organization ->
          organization.name = "Hello"
          organization.slug = "hello-1"
          organization.basePermissions = Permission.ProjectPermissionType.TRANSLATE
          organization.description = "This is changed description"
        }
      ).andIsOk.andPrettyPrint.andAssertThatJson {
        node("name").isEqualTo("Hello")
        node("slug").isEqualTo("hello-1")
        node("_links.self.href").isEqualTo("http://localhost/v2/organizations/hello-1")
        node("basePermissions").isEqualTo("TRANSLATE")
        node("description").isEqualTo("This is changed description")
      }
    }
  }

  @Test
  fun testEditSlugValidation() {
    this.organizationService.create(dummyDto2.also { it.slug = "hello-1" }, userAccount!!)

    this.organizationService.create(dummyDto, userAccount!!).let { organization ->
      performAuthPut(
        "/v2/organizations/${organization.id}",
        dummyDto.also { organizationDto ->
          organizationDto.slug = "hello-1"
        }
      ).andIsBadRequest.andAssertError.isCustomValidation.hasMessage("address_part_not_unique")
    }
  }

  @Test
  fun testDelete() {
    val organization2 = this.organizationService.create(dummyDto2, userAccount!!)
    this.organizationService.create(dummyDto, userAccount!!).let {
      performAuthDelete("/v2/organizations/${it.id}", null)
      assertThat(organizationService.find(it.id)).isNull()
      assertThat(organizationService.find(organization2.id)).isNotNull
    }
  }

  @Test
  @Transactional
  fun testSetUserRole() {
    withOwnerInOrganization { organization, owner, role ->
      performAuthPut(
        "/v2/organizations/${organization.id}/users/${owner.id}/set-role",
        SetOrganizationRoleDto(OrganizationRoleType.MEMBER)
      ).andIsOk
      role.let { assertThat(it.type).isEqualTo(OrganizationRoleType.MEMBER) }
    }
  }

  @Test
  @Transactional
  fun `cannot set own permission`() {
    withOwnerInOrganization { organization, owner, role ->
      loginAsUser(owner)
      performAuthPut(
        "/v2/organizations/${organization.id}/users/${owner.id}/set-role",
        SetOrganizationRoleDto(OrganizationRoleType.MEMBER)
      ).andIsBadRequest.andHasErrorMessage(Message.CANNOT_SET_YOUR_OWN_ROLE)
    }
  }
<<<<<<< HEAD
=======

  @Test
  fun testRemoveUser() {
    withOwnerInOrganization { organization, owner, role ->
      organizationRoleRepository.save(role)
      performAuthDelete("/v2/organizations/${organization.id}/users/${owner.id}", null).andIsOk
      organizationRoleRepository.findByIdOrNull(role.id!!).let {
        assertThat(it).isNull()
      }
    }
  }

  @Test
  fun testGetAllProjects() {
    val users = dbPopulator.createUsersAndOrganizations()
    loginAsUser(users[1].username)
    users[1].organizationRoles[0].organization.let { organization ->
      performAuthGet("/v2/organizations/${organization!!.slug}/projects")
        .andIsOk.andAssertThatJson {
          node("_embedded.projects").let { projectsNode ->
            projectsNode.isArray.hasSize(3)
            projectsNode.node("[1].name").isEqualTo("user 2's organization 1 project 2")
            projectsNode.node("[1].organizationOwnerSlug").isEqualTo("user-2-s-organization-1")
            projectsNode.node("[1].organizationOwnerName").isEqualTo("user 2's organization 1")
          }
        }
    }
  }

  @Test
  fun testGetAllProjectsWithId() {
    val users = dbPopulator.createUsersAndOrganizations()
    loginAsUser(users[1].username)
    users[1].organizationRoles[0].organization.let { organization ->
      performAuthGet("/v2/organizations/${organization!!.id}/projects")
        .andIsOk.andAssertThatJson {
          node("_embedded.projects").let { projectsNode ->
            projectsNode.isArray.hasSize(3)
            projectsNode.node("[1].name").isEqualTo("user 2's organization 1 project 2")
            projectsNode.node("[1].organizationOwnerSlug").isEqualTo("user-2-s-organization-1")
            projectsNode.node("[1].organizationOwnerName").isEqualTo("user 2's organization 1")
          }
        }
    }
  }

  private fun withOwnerInOrganization(
    fn: (organization: Organization, owner: UserAccount, ownerRole: OrganizationRole) -> Unit
  ) {
    this.organizationService.create(dummyDto, userAccount!!).let { organization ->
      dbPopulator.createUserIfNotExists("superuser").let { createdUser ->
        OrganizationRole(
          user = createdUser,
          organization = organization,
          type = OrganizationRoleType.OWNER
        ).let { createdOwnerRole ->
          organizationRoleRepository.save(createdOwnerRole)
          fn(organization, createdUser, createdOwnerRole)
        }
      }
    }
  }
>>>>>>> dabcde22
}<|MERGE_RESOLUTION|>--- conflicted
+++ resolved
@@ -23,24 +23,11 @@
 
 @SpringBootTest
 @AutoConfigureMockMvc
-<<<<<<< HEAD
 class OrganizationControllerTest : BaseOrganizationControllerTest() {
   @Test
   fun testGetAll() {
     val users = dbPopulator.createUsersAndOrganizations()
     loginAsUser(users[1].name)
-=======
-class OrganizationControllerTest : AuthorizedControllerTest() {
-
-  lateinit var dummyDto: OrganizationDto
-  lateinit var dummyDto2: OrganizationDto
-
-  @BeforeEach
-  fun setup() {
-    resetDto()
-    this.userAccount = userAccountService.findOptional(username = userAccount!!.username).get()
-  }
->>>>>>> dabcde22
 
     performAuthGet("/api/organizations?size=100")
       .andPrettyPrint.andAssertThatJson {
@@ -61,7 +48,6 @@
     userAccount = testData.franta
 
     performAuthGet("/api/organizations?size=100")
-<<<<<<< HEAD
       .andPrettyPrint.andAssertThatJson.let {
         it.node("_embedded.organizations").let {
           it.isArray.hasSize(1)
@@ -83,14 +69,6 @@
       .andPrettyPrint.andAssertThatJson.let {
         it.node("_embedded.projects").let {
           it.isArray.hasSize(1)
-=======
-      .andPrettyPrint.andAssertThatJson {
-        node("_embedded.organizations") {
-          isArray.hasSize(6)
-          node("[0].name").isEqualTo("user 2's organization 1")
-          node("[0].basePermissions").isEqualTo("VIEW")
-          node("[0].currentUserRole").isEqualTo("OWNER")
->>>>>>> dabcde22
         }
       }
   }
@@ -102,21 +80,12 @@
     loginAsUser(users[1].name)
 
     performAuthGet("/api/organizations?size=100&filterCurrentUserOwner=true")
-<<<<<<< HEAD
       .andPrettyPrint.andAssertThatJson.let {
         it.node("_embedded.organizations").let {
           it.isArray.hasSize(1)
           it.node("[0].name").isEqualTo("user-2's organization 1")
           it.node("[0].basePermissions").isEqualTo("VIEW")
           it.node("[0].currentUserRole").isEqualTo("OWNER")
-=======
-      .andPrettyPrint.andAssertThatJson {
-        node("_embedded.organizations") {
-          isArray.hasSize(1)
-          node("[0].name").isEqualTo("user 2's organization 1")
-          node("[0].basePermissions").isEqualTo("VIEW")
-          node("[0].currentUserRole").isEqualTo("OWNER")
->>>>>>> dabcde22
         }
       }
   }
@@ -129,14 +98,8 @@
 
     performAuthGet("/api/organizations?size=100&sort=basePermissions,desc&sort=name,desc")
       .andPrettyPrint
-<<<<<<< HEAD
       .andAssertThatJson
       .node("_embedded.organizations").node("[0].name").isEqualTo("user-4's organization 3")
-=======
-      .andAssertThatJson {
-        node("_embedded.organizations").node("[0].name").isEqualTo("user 4's organization 3")
-      }
->>>>>>> dabcde22
   }
 
   @Test
@@ -354,69 +317,4 @@
       ).andIsBadRequest.andHasErrorMessage(Message.CANNOT_SET_YOUR_OWN_ROLE)
     }
   }
-<<<<<<< HEAD
-=======
-
-  @Test
-  fun testRemoveUser() {
-    withOwnerInOrganization { organization, owner, role ->
-      organizationRoleRepository.save(role)
-      performAuthDelete("/v2/organizations/${organization.id}/users/${owner.id}", null).andIsOk
-      organizationRoleRepository.findByIdOrNull(role.id!!).let {
-        assertThat(it).isNull()
-      }
-    }
-  }
-
-  @Test
-  fun testGetAllProjects() {
-    val users = dbPopulator.createUsersAndOrganizations()
-    loginAsUser(users[1].username)
-    users[1].organizationRoles[0].organization.let { organization ->
-      performAuthGet("/v2/organizations/${organization!!.slug}/projects")
-        .andIsOk.andAssertThatJson {
-          node("_embedded.projects").let { projectsNode ->
-            projectsNode.isArray.hasSize(3)
-            projectsNode.node("[1].name").isEqualTo("user 2's organization 1 project 2")
-            projectsNode.node("[1].organizationOwnerSlug").isEqualTo("user-2-s-organization-1")
-            projectsNode.node("[1].organizationOwnerName").isEqualTo("user 2's organization 1")
-          }
-        }
-    }
-  }
-
-  @Test
-  fun testGetAllProjectsWithId() {
-    val users = dbPopulator.createUsersAndOrganizations()
-    loginAsUser(users[1].username)
-    users[1].organizationRoles[0].organization.let { organization ->
-      performAuthGet("/v2/organizations/${organization!!.id}/projects")
-        .andIsOk.andAssertThatJson {
-          node("_embedded.projects").let { projectsNode ->
-            projectsNode.isArray.hasSize(3)
-            projectsNode.node("[1].name").isEqualTo("user 2's organization 1 project 2")
-            projectsNode.node("[1].organizationOwnerSlug").isEqualTo("user-2-s-organization-1")
-            projectsNode.node("[1].organizationOwnerName").isEqualTo("user 2's organization 1")
-          }
-        }
-    }
-  }
-
-  private fun withOwnerInOrganization(
-    fn: (organization: Organization, owner: UserAccount, ownerRole: OrganizationRole) -> Unit
-  ) {
-    this.organizationService.create(dummyDto, userAccount!!).let { organization ->
-      dbPopulator.createUserIfNotExists("superuser").let { createdUser ->
-        OrganizationRole(
-          user = createdUser,
-          organization = organization,
-          type = OrganizationRoleType.OWNER
-        ).let { createdOwnerRole ->
-          organizationRoleRepository.save(createdOwnerRole)
-          fn(organization, createdUser, createdOwnerRole)
-        }
-      }
-    }
-  }
->>>>>>> dabcde22
 }