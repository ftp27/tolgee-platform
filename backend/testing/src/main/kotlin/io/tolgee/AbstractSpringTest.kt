package io.tolgee

import com.fasterxml.jackson.databind.ObjectMapper
import com.fasterxml.jackson.module.kotlin.readValue
import io.tolgee.activity.ActivityService
import io.tolgee.component.AllCachesProvider
import io.tolgee.component.CurrentDateProvider
import io.tolgee.component.SchedulingManager
import io.tolgee.component.fileStorage.FileStorage
import io.tolgee.component.machineTranslation.MtServiceManager
import io.tolgee.configuration.tolgee.AuthenticationProperties
import io.tolgee.configuration.tolgee.InternalProperties
import io.tolgee.configuration.tolgee.TolgeeProperties
import io.tolgee.configuration.tolgee.machineTranslation.AwsMachineTranslationProperties
import io.tolgee.configuration.tolgee.machineTranslation.AzureCognitiveTranslationProperties
import io.tolgee.configuration.tolgee.machineTranslation.BaiduMachineTranslationProperties
import io.tolgee.configuration.tolgee.machineTranslation.DeeplMachineTranslationProperties
import io.tolgee.configuration.tolgee.machineTranslation.GoogleMachineTranslationProperties
import io.tolgee.configuration.tolgee.machineTranslation.MachineTranslationProperties
import io.tolgee.configuration.tolgee.machineTranslation.OpenaiMachineTranslationProperties
import io.tolgee.configuration.tolgee.machineTranslation.TolgeeMachineTranslationProperties
import io.tolgee.constants.MtServiceType
import io.tolgee.development.DbPopulatorReal
import io.tolgee.development.testDataBuilder.TestDataService
import io.tolgee.fixtures.andGetContentAsString
import io.tolgee.fixtures.andIsOk
import io.tolgee.repository.EmailVerificationRepository
import io.tolgee.repository.KeyRepository
import io.tolgee.repository.OrganizationRepository
import io.tolgee.repository.OrganizationRoleRepository
import io.tolgee.repository.ProjectRepository
import io.tolgee.security.InitialPasswordManager
import io.tolgee.service.EmailVerificationService
import io.tolgee.service.ImageUploadService
import io.tolgee.service.dataImport.ImportService
import io.tolgee.service.invitation.InvitationService
import io.tolgee.service.key.KeyService
import io.tolgee.service.key.NamespaceService
import io.tolgee.service.key.ScreenshotService
import io.tolgee.service.key.TagService
import io.tolgee.service.language.LanguageService
import io.tolgee.service.machineTranslation.MtService
import io.tolgee.service.machineTranslation.MtServiceConfigService
import io.tolgee.service.machineTranslation.mtCreditsConsumption.MtCreditBucketService
import io.tolgee.service.organization.OrganizationRoleService
import io.tolgee.service.organization.OrganizationService
import io.tolgee.service.project.LanguageStatsService
import io.tolgee.service.project.ProjectService
import io.tolgee.service.security.ApiKeyService
import io.tolgee.service.security.MfaService
import io.tolgee.service.security.PatService
import io.tolgee.service.security.PermissionService
import io.tolgee.service.security.UserAccountService
import io.tolgee.service.security.UserPreferencesService
import io.tolgee.service.translation.TranslationCommentService
import io.tolgee.service.translation.TranslationService
import io.tolgee.testing.AbstractTransactionalTest
import org.junit.jupiter.api.BeforeEach
import org.junit.jupiter.api.TestInstance
import org.springframework.beans.factory.annotation.Autowired
import org.springframework.boot.test.context.SpringBootTest
import org.springframework.cache.CacheManager
import org.springframework.context.ApplicationContext
import org.springframework.test.web.servlet.ResultActions
import org.springframework.transaction.PlatformTransactionManager
import org.springframework.transaction.TransactionDefinition
import org.springframework.transaction.TransactionStatus
import org.springframework.transaction.support.TransactionTemplate
import java.time.Duration
import java.util.*

@TestInstance(TestInstance.Lifecycle.PER_CLASS)
@SpringBootTest
abstract class AbstractSpringTest : AbstractTransactionalTest() {
  @Autowired
  protected lateinit var dbPopulator: DbPopulatorReal

  @Autowired
  protected lateinit var projectService: ProjectService

  @Autowired
  protected lateinit var translationService: TranslationService

  @Autowired
  protected lateinit var keyService: KeyService

  @Autowired
  protected lateinit var languageService: LanguageService

  @Autowired
  protected lateinit var keyRepository: KeyRepository

  @Autowired
  protected lateinit var userAccountService: UserAccountService

  @Autowired
  protected lateinit var apiKeyService: ApiKeyService

  @Autowired
  protected lateinit var permissionService: PermissionService

  @Autowired
  protected lateinit var invitationService: InvitationService

  @Autowired
  open lateinit var tolgeeProperties: TolgeeProperties

  @Autowired
  lateinit var mapper: ObjectMapper

  @Autowired
  protected lateinit var initialPasswordManager: InitialPasswordManager

  @Autowired
  protected lateinit var screenshotService: ScreenshotService

  @Autowired
  protected lateinit var imageUploadService: ImageUploadService

  protected lateinit var initialUsername: String

  protected lateinit var initialPassword: String

  @Autowired
  protected lateinit var organizationRepository: OrganizationRepository

  @Autowired
  open lateinit var organizationService: OrganizationService

  @Autowired
  protected lateinit var organizationRoleService: OrganizationRoleService

  @Autowired
  open lateinit var organizationRoleRepository: OrganizationRoleRepository

  @Autowired
  open lateinit var projectRepository: ProjectRepository

  @Autowired
  lateinit var importService: ImportService

  @Autowired
  lateinit var testDataService: TestDataService

  @Autowired
  lateinit var translationCommentService: TranslationCommentService

  @Autowired
  lateinit var tagService: TagService

  @Autowired
  lateinit var fileStorage: FileStorage

  @Autowired
  open lateinit var machineTranslationProperties: MachineTranslationProperties

  @Autowired
  lateinit var awsMachineTranslationProperties: AwsMachineTranslationProperties

  @Autowired
  lateinit var googleMachineTranslationProperties: GoogleMachineTranslationProperties

  @Autowired
  lateinit var deeplMachineTranslationProperties: DeeplMachineTranslationProperties

  @Autowired
  lateinit var azureCognitiveTranslationProperties: AzureCognitiveTranslationProperties

  @Autowired
  lateinit var baiduMachineTranslationProperties: BaiduMachineTranslationProperties

  @Autowired
  lateinit var tolgeeMachineTranslationProperties: TolgeeMachineTranslationProperties

  @Autowired
<<<<<<< HEAD
  open lateinit var internalProperties: InternalProperties
=======
  lateinit var openaiMachineTranslationProperties: OpenaiMachineTranslationProperties

  @Autowired
  lateinit var internalProperties: InternalProperties
>>>>>>> adb3f983

  @Autowired
  lateinit var mtServiceConfigService: MtServiceConfigService

  @set:Autowired
  lateinit var emailVerificationService: EmailVerificationService

  @set:Autowired
  lateinit var emailVerificationRepository: EmailVerificationRepository

  @set:Autowired
  lateinit var applicationContext: ApplicationContext

  @Autowired
  open lateinit var mtCreditBucketService: MtCreditBucketService

  @Autowired
  open lateinit var mtService: MtService

  @Autowired
  lateinit var mtServiceManager: MtServiceManager

  @Autowired
  lateinit var activityService: ActivityService

  @Autowired
  lateinit var userPreferencesService: UserPreferencesService

  @Autowired
  lateinit var transactionTemplate: TransactionTemplate

  @Autowired
  lateinit var languageStatsService: LanguageStatsService

  @Autowired
  lateinit var platformTransactionManager: PlatformTransactionManager

  @Autowired
  lateinit var patService: PatService

  @Autowired
  lateinit var mfaService: MfaService

  @Autowired
  lateinit var namespaceService: NamespaceService

  @Autowired
  open lateinit var cacheManager: CacheManager

  @Autowired
  lateinit var currentDateProvider: CurrentDateProvider

  @Autowired
  lateinit var allCachesProvider: AllCachesProvider

  @Autowired
  lateinit var objectMapper: ObjectMapper

  @Autowired
  lateinit var schedulingManager: SchedulingManager

  @BeforeEach
  fun clearCaches() {
    allCachesProvider.getAllCaches().forEach { cacheName ->
      cacheManager.getCache(cacheName)?.clear()
    }
  }

  @Autowired
  private fun initInitialUser(authenticationProperties: AuthenticationProperties) {
    initialUsername = authenticationProperties.initialUsername
    initialPassword = initialPasswordManager.initialPassword
  }

  protected fun initMachineTranslationProperties(
    freeCreditsAmount: Long,
    enabledServices: Set<MtServiceType> = setOf(MtServiceType.GOOGLE),
  ) {
    machineTranslationProperties.freeCreditsAmount = freeCreditsAmount
    awsMachineTranslationProperties.accessKey = "dummy"
    awsMachineTranslationProperties.defaultEnabled = enabledServices.contains(MtServiceType.AWS)
    awsMachineTranslationProperties.secretKey = "dummy"
    googleMachineTranslationProperties.apiKey = "dummy"
    googleMachineTranslationProperties.defaultEnabled = enabledServices.contains(MtServiceType.GOOGLE)
    deeplMachineTranslationProperties.defaultEnabled = enabledServices.contains(MtServiceType.DEEPL)
    deeplMachineTranslationProperties.authKey = "dummy"
    azureCognitiveTranslationProperties.defaultEnabled = enabledServices.contains(MtServiceType.AZURE)
    azureCognitiveTranslationProperties.authKey = "dummy"
    baiduMachineTranslationProperties.defaultEnabled = enabledServices.contains(MtServiceType.BAIDU)
    baiduMachineTranslationProperties.appId = "dummy"
    baiduMachineTranslationProperties.appSecret = "dummy"
    tolgeeMachineTranslationProperties.url = "http://localhost:8081"
    tolgeeMachineTranslationProperties.defaultEnabled = enabledServices.contains(MtServiceType.TOLGEE)
    internalProperties.fakeMtProviders = false
    openaiMachineTranslationProperties.apiKey = "dummy"
  }

  fun <T> executeInNewTransaction(fn: (ts: TransactionStatus) -> T): T {
    return io.tolgee.util.executeInNewTransaction(
      transactionManager = platformTransactionManager,
      fn = fn,
      isolationLevel = TransactionDefinition.ISOLATION_DEFAULT,
    )
  }

  open fun setForcedDate(date: Date = Date()) {
    currentDateProvider.forcedDate = date
  }

  open fun clearForcedDate() {
    currentDateProvider.forcedDate = null
  }

  open fun forceDateString(
    dateString: String,
    pattern: String = "yyyy-MM-dd HH:mm:ss z",
  ) {
    currentDateProvider.forceDateString(dateString, pattern)
  }

  open fun moveCurrentDate(duration: Duration) {
    currentDateProvider.move(duration)
  }

  protected inline fun <reified T> ResultActions.getContent(): T {
    val stringContent = this.andGetContentAsString
    return objectMapper.readValue(stringContent)
  }

  protected fun ResultActions.getIdFromResponse(): Long {
    this.andIsOk
    val response: Map<String, Any> = getContent()
    try {
      return (response["id"] as Number).toLong()
    } catch (e: Exception) {
      throw Error("Response does not contain id", e)
    }
  }
}<|MERGE_RESOLUTION|>--- conflicted
+++ resolved
@@ -173,14 +173,10 @@
   lateinit var tolgeeMachineTranslationProperties: TolgeeMachineTranslationProperties
 
   @Autowired
-<<<<<<< HEAD
+  lateinit var openaiMachineTranslationProperties: OpenaiMachineTranslationProperties
+
+  @Autowired
   open lateinit var internalProperties: InternalProperties
-=======
-  lateinit var openaiMachineTranslationProperties: OpenaiMachineTranslationProperties
-
-  @Autowired
-  lateinit var internalProperties: InternalProperties
->>>>>>> adb3f983
 
   @Autowired
   lateinit var mtServiceConfigService: MtServiceConfigService
