--- conflicted
+++ resolved
@@ -65,19 +65,6 @@
   };
 
   useEffect(() => {
-<<<<<<< HEAD
-=======
-    if (addFilesLoadable.error?.code === 'cannot_add_more_then_100_languages') {
-      messageService.error(
-        <T params={{ n: '100' }}>
-          import_error_cannot_add_more_then_n_languages
-        </T>
-      );
-    }
-  }, [addFilesLoadable.error?.code]);
-
-  useEffect(() => {
->>>>>>> 7c52eede
     if (!applyImportHelper.loading && applyImportHelper.loaded) {
       refetchUsage();
     }
