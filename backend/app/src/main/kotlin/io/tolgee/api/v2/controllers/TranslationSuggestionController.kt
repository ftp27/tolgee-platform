--- conflicted
+++ resolved
@@ -57,12 +57,7 @@
     val targetLanguage = languageService.findById(dto.targetLanguageId)
       .orElseThrow { NotFoundException(Message.LANGUAGE_NOT_FOUND) }
 
-<<<<<<< HEAD
     val balanceBefore = mtCreditBucketService.getCreditBalances(projectHolder.projectEntity)
-
-=======
-    val balanceBefore = mtCreditBucketService.getCreditBalance(projectHolder.projectEntity)
->>>>>>> 0344a6a9
     try {
       val resultMap = dto.baseText?.ifBlank { null }?.let {
         mtService.getMachineTranslations(projectHolder.projectEntity, it, targetLanguage)
